--- conflicted
+++ resolved
@@ -48,12 +48,10 @@
            'synthesize', 'degrade', 'synthesize_degrade_table',
            'assemble_pore_sequential', 'pore_transport', 'pore_bind', 'assemble_chain_sequential_base',
            'bind_complex', 'bind_table_complex']
-<<<<<<< HEAD
 
 # Suppress ModelExistsWarnings in our doctests.
 _pysb_doctest_suppress_modelexistswarning = True
-=======
->>>>>>> 75e55485
+
 
 # Internal helper functions
 # =========================
@@ -141,11 +139,7 @@
         >>> from pysb.macros import _macro_rule
         >>> 
         >>> Model() # doctest:+ELLIPSIS
-<<<<<<< HEAD
         <Model '_interactive_' (monomers: 0, rules: 0, parameters: 0, expressions: 0, compartments: 0) at ...>
-=======
-        <Model '_interactive_' (monomers: 0, rules: 0, parameters: 0, compartments: 0) at ...>
->>>>>>> 75e55485
         >>> Monomer('A', ['s'])
         Monomer('A', ['s'])
         >>> Monomer('B', ['s'])
@@ -298,11 +292,7 @@
     Execution::
 
         >>> Model() # doctest:+ELLIPSIS
-<<<<<<< HEAD
         <Model '_interactive_' (monomers: 0, rules: 0, parameters: 0, expressions: 0, compartments: 0) at ...>
-=======
-        <Model '_interactive_' (monomers: 0, rules: 0, parameters: 0, compartments: 0) at ...>
->>>>>>> 75e55485
         >>> Monomer('A')
         Monomer('A')
         >>> Monomer('B')
@@ -357,11 +347,7 @@
     Execution::
 
         >>> Model() # doctest:+ELLIPSIS
-<<<<<<< HEAD
         <Model '_interactive_' (monomers: 0, rules: 0, parameters: 0, expressions: 0, compartments: 0) at ...>
-=======
-        <Model '_interactive_' (monomers: 0, rules: 0, parameters: 0, compartments: 0) at ...>
->>>>>>> 75e55485
         >>> Monomer('A', ['x'])
         Monomer('A', ['x'])
         >>> Monomer('B', ['y'])
@@ -430,11 +416,7 @@
     Execution::
 
         >>> Model() # doctest:+ELLIPSIS
-<<<<<<< HEAD
         <Model '_interactive_' (monomers: 0, rules: 0, parameters: 0, expressions: 0, compartments: 0) at ...>
-=======
-        <Model '_interactive_' (monomers: 0, rules: 0, parameters: 0, compartments: 0) at ...>
->>>>>>> 75e55485
         >>> Monomer('A', ['a', 'b'])
         Monomer('A', ['a', 'b'])
         >>> Monomer('B', ['c', 'd'])
@@ -660,11 +642,7 @@
     Execution:: 
 
         >>> Model() # doctest:+ELLIPSIS
-<<<<<<< HEAD
         <Model '_interactive_' (monomers: 0, rules: 0, parameters: 0, expressions: 0, compartments: 0) at ...>
-=======
-        <Model '_interactive_' (monomers: 0, rules: 0, parameters: 0, compartments: 0) at ...>
->>>>>>> 75e55485
         >>> Monomer('R1', ['x'])
         Monomer('R1', ['x'])
         >>> Monomer('R2', ['x'])
@@ -787,11 +765,7 @@
     Execution:: 
 
         >>> Model() # doctest:+ELLIPSIS
-<<<<<<< HEAD
         <Model '_interactive_' (monomers: 0, rules: 0, parameters: 0, expressions: 0, compartments: 0) at ...>
-=======
-        <Model '_interactive_' (monomers: 0, rules: 0, parameters: 0, compartments: 0) at ...>
->>>>>>> 75e55485
         >>> Monomer('R1', ['x', 'c1'])
         Monomer('R1', ['x', 'c1'])
         >>> Monomer('R2', ['x', 'c1'])
@@ -898,11 +872,7 @@
     Execution::
 
         >>> Model() # doctest:+ELLIPSIS
-<<<<<<< HEAD
         <Model '_interactive_' (monomers: 0, rules: 0, parameters: 0, expressions: 0, compartments: 0) at ...>
-=======
-        <Model '_interactive_' (monomers: 0, rules: 0, parameters: 0, compartments: 0) at ...>
->>>>>>> 75e55485
         >>> Monomer('E', ['b'])
         Monomer('E', ['b'])
         >>> Monomer('S', ['b'])
@@ -930,11 +900,7 @@
     Execution::
 
         >>> Model() # doctest:+ELLIPSIS
-<<<<<<< HEAD
         <Model '_interactive_' (monomers: 0, rules: 0, parameters: 0, expressions: 0, compartments: 0) at ...>
-=======
-        <Model '_interactive_' (monomers: 0, rules: 0, parameters: 0, compartments: 0) at ...>
->>>>>>> 75e55485
         >>> Monomer('Kinase', ['b'])
         Monomer('Kinase', ['b'])
         >>> Monomer('Substrate', ['b', 'y'], {'y': ('U', 'P')})
@@ -1044,11 +1010,7 @@
     Execution::
 
         >>> Model() # doctest:+ELLIPSIS
-<<<<<<< HEAD
         <Model '_interactive_' (monomers: 0, rules: 0, parameters: 0, expressions: 0, compartments: 0) at ...>
-=======
-        <Model '_interactive_' (monomers: 0, rules: 0, parameters: 0, compartments: 0) at ...>
->>>>>>> 75e55485
         >>> Monomer('Kinase', ['b'])
         Monomer('Kinase', ['b'])
         >>> Monomer('Substrate', ['b', 'y'], {'y': ('U', 'P')})
@@ -1124,11 +1086,7 @@
     Execution::
 
         >>> Model() # doctest:+ELLIPSIS
-<<<<<<< HEAD
         <Model '_interactive_' (monomers: 0, rules: 0, parameters: 0, expressions: 0, compartments: 0) at ...>
-=======
-        <Model '_interactive_' (monomers: 0, rules: 0, parameters: 0, compartments: 0) at ...>
->>>>>>> 75e55485
         >>> Monomer('E', ['b'])
         Monomer('E', ['b'])
         >>> Monomer('S', ['b'])
@@ -1197,11 +1155,7 @@
     Execution::
 
         >>> Model() # doctest:+ELLIPSIS
-<<<<<<< HEAD
         <Model '_interactive_' (monomers: 0, rules: 0, parameters: 0, expressions: 0, compartments: 0) at ...>
-=======
-        <Model '_interactive_' (monomers: 0, rules: 0, parameters: 0, compartments: 0) at ...>
->>>>>>> 75e55485
         >>> Monomer('E', ['b'])
         Monomer('E', ['b'])
         >>> Monomer('S', ['b'])
@@ -1272,11 +1226,7 @@
     Execution::
 
         >>> Model() # doctest:+ELLIPSIS
-<<<<<<< HEAD
         <Model '_interactive_' (monomers: 0, rules: 0, parameters: 0, expressions: 0, compartments: 0) at ...>
-=======
-        <Model '_interactive_' (monomers: 0, rules: 0, parameters: 0, compartments: 0) at ...>
->>>>>>> 75e55485
         >>> Monomer('A', ['x', 'y'], {'y': ['e', 'f']})
         Monomer('A', ['x', 'y'], {'y': ['e', 'f']})
         >>> synthesize(A(x=None, y='e'), 1e-4) # doctest:+NORMALIZE_WHITESPACE
@@ -1336,11 +1286,7 @@
     Execution::
 
         >>> Model() # doctest:+ELLIPSIS
-<<<<<<< HEAD
         <Model '_interactive_' (monomers: 0, rules: 0, parameters: 0, expressions: 0, compartments: 0) at ...>
-=======
-        <Model '_interactive_' (monomers: 0, rules: 0, parameters: 0, compartments: 0) at ...>
->>>>>>> 75e55485
         >>> Monomer('B', ['x'])
         Monomer('B', ['x'])
         >>> degrade(B(), 1e-6) # doctest:+NORMALIZE_WHITESPACE
@@ -1406,11 +1352,7 @@
     Execution::
 
         >>> Model() # doctest:+ELLIPSIS
-<<<<<<< HEAD
         <Model '_interactive_' (monomers: 0, rules: 0, parameters: 0, expressions: 0, compartments: 0) at ...>
-=======
-        <Model '_interactive_' (monomers: 0, rules: 0, parameters: 0, compartments: 0) at ...>
->>>>>>> 75e55485
         >>> Monomer('A', ['x', 'y'], {'y': ['e', 'f']})
         Monomer('A', ['x', 'y'], {'y': ['e', 'f']})
         >>> Monomer('B', ['x'])
@@ -1476,11 +1418,7 @@
     Execution::
 
         >>> Model() # doctest:+ELLIPSIS
-<<<<<<< HEAD
         <Model '_interactive_' (monomers: 0, rules: 0, parameters: 0, expressions: 0, compartments: 0) at ...>
-=======
-        <Model '_interactive_' (monomers: 0, rules: 0, parameters: 0, compartments: 0) at ...>
->>>>>>> 75e55485
         >>> Monomer('Unit', ['p1', 'p2'])
         Monomer('Unit', ['p1', 'p2'])
         >>> pore_species(Unit, 'p1', 'p2', 4)
@@ -1549,11 +1487,7 @@
     Execution::
    
         >>> Model() # doctest:+ELLIPSIS
-<<<<<<< HEAD
         <Model '_interactive_' (monomers: 0, rules: 0, parameters: 0, expressions: 0, compartments: 0) at ...>
-=======
-        <Model '_interactive_' (monomers: 0, rules: 0, parameters: 0, compartments: 0) at ...>
->>>>>>> 75e55485
         >>> Monomer('Unit', ['p1', 'p2'])
         Monomer('Unit', ['p1', 'p2'])
         >>> assemble_pore_sequential(Unit, 'p1', 'p2', 3, [[1e-4, 1e-1]] * 2) # doctest:+NORMALIZE_WHITESPACE
@@ -1657,11 +1591,7 @@
     Execution::
 
         >>> Model() # doctest:+ELLIPSIS
-<<<<<<< HEAD
         <Model '_interactive_' (monomers: 0, rules: 0, parameters: 0, expressions: 0, compartments: 0) at ...>
-=======
-        <Model '_interactive_' (monomers: 0, rules: 0, parameters: 0, compartments: 0) at ...>
->>>>>>> 75e55485
         >>> Monomer('Unit', ['p1', 'p2', 'sc_site'])
         Monomer('Unit', ['p1', 'p2', 'sc_site'])
         >>> Monomer('Cargo', ['c_site', 'loc'], {'loc':['mito', 'cyto']})
@@ -1809,11 +1739,7 @@
     Execution::
 
         >>> Model() # doctest:+ELLIPSIS
-<<<<<<< HEAD
         <Model '_interactive_' (monomers: 0, rules: 0, parameters: 0, expressions: 0, compartments: 0) at ...>
-=======
-        <Model '_interactive_' (monomers: 0, rules: 0, parameters: 0, compartments: 0) at ...>
->>>>>>> 75e55485
         >>> Monomer('Unit', ['p1', 'p2', 'sc_site'])
         Monomer('Unit', ['p1', 'p2', 'sc_site'])
         >>> Monomer('Cargo', ['c_site'])
@@ -1928,11 +1854,7 @@
     Execution::
 
         >>> Model() # doctest:+ELLIPSIS
-<<<<<<< HEAD
         <Model '_interactive_' (monomers: 0, rules: 0, parameters: 0, expressions: 0, compartments: 0) at ...>
-=======
-        <Model '_interactive_' (monomers: 0, rules: 0, parameters: 0, compartments: 0) at ...>
->>>>>>> 75e55485
         >>> Monomer('Unit', ['p1', 'p2'])
         Monomer('Unit', ['p1', 'p2'])
         >>> chain_species(Unit, 'p1', 'p2', 4)
@@ -2001,11 +1923,7 @@
     Execution::
 
         >>> Model() # doctest:+ELLIPSIS
-<<<<<<< HEAD
         <Model '_interactive_' (monomers: 0, rules: 0, parameters: 0, expressions: 0, compartments: 0) at ...>
-=======
-        <Model '_interactive_' (monomers: 0, rules: 0, parameters: 0, compartments: 0) at ...>
->>>>>>> 75e55485
         >>> Monomer('Unit', ['p1', 'p2'])
         Monomer('Unit', ['p1', 'p2'])
         >>> assemble_chain_sequential(Unit, 'p1', 'p2', 3, [[1e-4, 1e-1]] * 2) # doctest:+NORMALIZE_WHITESPACE
@@ -2083,11 +2001,7 @@
     Execution::
 
         >>> Model() # doctest:+ELLIPSIS
-<<<<<<< HEAD
         <Model '_interactive_' (monomers: 0, rules: 0, parameters: 0, expressions: 0, compartments: 0) at ...>
-=======
-        <Model '_interactive_' (monomers: 0, rules: 0, parameters: 0, compartments: 0) at ...>
->>>>>>> 75e55485
         >>> Monomer('Unit', ['p1', 'p2'])
         Monomer('Unit', ['p1', 'p2'])
         >>> Monomer('Base', ['b1', 'b2'])
@@ -2175,11 +2089,7 @@
     Execution::
 
         >>> Model() # doctest:+ELLIPSIS
-<<<<<<< HEAD
         <Model '_interactive_' (monomers: 0, rules: 0, parameters: 0, expressions: 0, compartments: 0) at ...>
-=======
-        <Model '_interactive_' (monomers: 0, rules: 0, parameters: 0, compartments: 0) at ...>
->>>>>>> 75e55485
         >>> Monomer('Base', ['b1', 'b2'])
         Monomer('Base', ['b1', 'b2'])
         >>> Monomer('Unit', ['p1', 'p2'])
