--- conflicted
+++ resolved
@@ -110,22 +110,7 @@
 
 
 def test_bngl_import_expected_passes_with_force():
-<<<<<<< HEAD
-    for filename in ('Haugh2b',
-                     'continue',
-                     'gene_expr',
-                     'gene_expr_func',
-                     'localfunc',
-                     'Motivating_example',
-                     'Motivating_example_cBNGL',
-                     'test_synthesis_cBNGL_simple',
-                     'test_synthesis_complex',
-                     'test_synthesis_complex_source_cBNGL',
-                     'test_synthesis_simple',
-                     'test_fixed',
-=======
     for filename in ('continue',
->>>>>>> 21cb2536
                      ):
         full_filename = _bngl_location(filename)
         with warnings.catch_warnings():
@@ -174,47 +159,28 @@
 
 
 def test_bngl_import_expected_errors():
-    errtype = {'localfn': 'Function \w* is local',
-               'ratelawtype': 'Rate law \w* has unknown type',
+    errtype = {'ratelawtype': 'Rate law \w* has unknown type',
                'ratelawmissing': 'Rate law missing for rule',
-<<<<<<< HEAD
                'statelabels': 'BioNetGen component/state labels are not yet supported',
-               'dupsites': 'Molecule \w* has multiple sites with the same name'
-              }
-
-    expected_errors = {'CaOscillate_Sat': errtype['ratelawtype'],
-                       'heise': errtype['statelabels'],
-=======
-               'dupsites': 'Molecule \w* has multiple sites with the same name',
                'excludereactants': 'ListOfExcludeReactants .* not supported',
                'fixed': 'Species .* is fixed'
-               }
+              }
+
     expected_errors = {'CaOscillate_Sat': errtype['ratelawtype'],
                        'Haugh2b': errtype['excludereactants'],
-                       'Repressilator': errtype['dupsites'],
                        'Motivating_example': errtype['fixed'],
                        'Motivating_example_cBNGL': errtype['fixed'],
                        'test_synthesis_cBNGL_simple': errtype['fixed'],
-                       'blbr': errtype['dupsites'],
-                       'fceri_ji': errtype['dupsites'],
                        'gene_expr': errtype['fixed'],
                        'gene_expr_func': errtype['fixed'],
-                       'heise': errtype['dupsites'],
-                       'hybrid_test': errtype['dupsites'],
->>>>>>> 21cb2536
+                       'heise': errtype['statelabels'],
                        'isingspin_energy': errtype['ratelawmissing'],
                        'test_MM': errtype['ratelawtype'],
                        'test_sat': errtype['ratelawtype'],
-<<<<<<< HEAD
-=======
-                       'test_fixed': errtype['dupsites'],
-                       'test_paramname': errtype['dupsites'],
+                       'test_fixed': errtype['fixed'],
                        'test_synthesis_complex': errtype['fixed'],
                        'test_synthesis_complex_source_cBNGL': errtype['fixed'],
                        'test_synthesis_simple': errtype['fixed'],
-                       'tlbr': errtype['dupsites'],
-                       'tlmr': errtype['dupsites']
->>>>>>> 21cb2536
                        }
 
     for filename, errmsg in expected_errors.items():
