import os
import pysb.pathfinder as pf
from pysb.bng import BngFileInterface
from pysb.importers.bngl import model_from_bngl, BnglImportError
from pysb.importers.sbml import model_from_sbml, model_from_biomodels
import numpy
from nose.tools import assert_raises_regexp, raises
import warnings
import mock
import tempfile
import shutil


def bngl_import_compare_simulations(bng_file, force=False,
                                    sim_times=range(0, 100, 10)):
    """
    Test BNGL file import by running an ODE simulation on the imported model
    and on the BNGL file directly to compare trajectories.
    """
    m = model_from_bngl(bng_file, force=force)

    if sim_times is None:
        # Skip simulation check
        return

    # Simulate using the BNGL file directly
    with BngFileInterface(model=None) as bng:
        bng.action('readFile', file=bng_file, skip_actions=1)
        bng.action('generate_network')
        bng.action('simulate', method='ode', sample_times=sim_times)
        bng.execute()
        yfull1 = bng.read_simulation_results()

    # Convert to a PySB model, then simulate using BNG
    with BngFileInterface(model=m) as bng:
        bng.action('generate_network')
        bng.action('simulate', method='ode', sample_times=sim_times)
        bng.execute()
        yfull2 = bng.read_simulation_results()

    # Check all species trajectories are equal (within numerical tolerance)
    for species in m.species:
        print(species)
        print(yfull1[species])
        print(yfull2[species])
        print(numpy.allclose(yfull1[species], yfull2[species], atol=1e-8,
                             rtol=1e-8))
        assert numpy.allclose(yfull1[species], yfull2[species], atol=1e-8,
                              rtol=1e-8)


def bngl_import_compare_nfsim(bng_file):
    m = model_from_bngl(bng_file)

    BNG_SEED = 123

    # Simulate using the BNGL file directly
    with BngFileInterface(model=None) as bng:
        bng.action('readFile', file=bng_file, skip_actions=1)
        bng.action('simulate', method='nf', n_steps=10, t_end=100,
                   seed=BNG_SEED)
        bng.execute()
        yfull1 = bng.read_simulation_results()

    # Convert to a PySB model, then simulate using BNG
    with BngFileInterface(model=m) as bng:
        bng.action('simulate', method='nf', n_steps=10, t_end=100,
                   seed=BNG_SEED)
        bng.execute()
        yfull2 = bng.read_simulation_results()

    # Check all species trajectories are equal (within numerical tolerance)
    for i in range(len(m.observables)):
        print(i)
        print(yfull1[i])
        print(yfull2[i])
        print(yfull1[i] == yfull2[i])
        assert yfull1[i] == yfull2[i]


def _bng_validate_directory():
    """ Location of BNG's validation models directory"""
    bng_exec = os.path.realpath(pf.get_path('bng'))
    if bng_exec.endswith('.bat'):
        conda_prefix = os.environ.get('CONDA_PREFIX')
        if conda_prefix:
            return os.path.join(conda_prefix, 'share\\bionetgen\\Validate')

    return os.path.join(os.path.dirname(bng_exec), 'Validate')


def _bngl_location(filename):
    """
    Gets the location of one of BioNetGen's validation model files in BNG's
    Validate directory.
    """
    bngl_file = os.path.join(_bng_validate_directory(), filename + '.bngl')
    return bngl_file


def _sbml_location(filename):
    """
    Gets the location of one of BioNetGen's validation SBML files in BNG's
    Validate/INPUT_FILES directory.
    """
    sbml_file = os.path.join(
        _bng_validate_directory(), 'INPUT_FILES', filename + '.xml')
    return sbml_file


def test_bngl_import_expected_passes_with_force():
    for filename in ('Haugh2b',
                     'continue',
                     'gene_expr',
                     'gene_expr_func',
                     'Motivating_example',
                     'Motivating_example_cBNGL',
                     'test_synthesis_cBNGL_simple',
                     'test_synthesis_complex',
                     'test_synthesis_complex_source_cBNGL',
                     'test_synthesis_simple',
                     'test_fixed',
                     ):
        full_filename = _bngl_location(filename)
        with warnings.catch_warnings():
            warnings.simplefilter('ignore')
            yield (bngl_import_compare_simulations, full_filename, True)


<<<<<<< HEAD
def test_bngl_import_expected_passes_nfsim():
    for filename in ('isingspin_localfcn',):
        full_filename = _bngl_location(filename)
        yield (bngl_import_compare_nfsim, full_filename)
=======
def test_bngl_import_expected_passes_no_sim():
    """ These models convert properly, but we cannot generate network """
    for filename in ('blbr',
                     'hybrid_test',  # Population maps are not converted
                     'tlbr'):
        full_filename = _bngl_location(filename)
        yield (bngl_import_compare_simulations, full_filename, False, None)
>>>>>>> 91ded7b0


def test_bngl_import_expected_passes():
    for filename in ('CaOscillate_Func',
                     'deleteMolecules',
                     'egfr_net',
                     'empty_compartments_block',
                     'gene_expr_simple',
                     'isomerization',
                     'michment',
                     'motor',
                     'simple_system',
                     'test_compartment_XML',
                     'test_setconc',
                     'test_synthesis_complex_0_cBNGL',
                     'toy-jim',
                     'univ_synth',
                     'visualize',
                     'Repressilator',
                     'fceri_ji',
                     'test_paramname',
                     'tlmr'):
        full_filename = _bngl_location(filename)
        yield (bngl_import_compare_simulations, full_filename)


def test_bngl_import_expected_errors():
    errtype = {'localfn': 'Function \w* is local',
               'ratelawtype': 'Rate law \w* has unknown type',
               'ratelawmissing': 'Rate law missing for rule',
               'statelabels': 'BioNetGen component/state labels are not yet supported',
               'dupsites': 'Molecule \w* has multiple sites with the same name'
              }
<<<<<<< HEAD
    expected_errors = {'CaOscillate_Sat': errtype['ratelawtype'],
                       'Repressilator': errtype['dupsites'],
                       'blbr': errtype['dupsites'],
                       'fceri_ji': errtype['dupsites'],
                       'heise': errtype['dupsites'],
                       'hybrid_test': errtype['dupsites'],
                       'isingspin_energy': errtype['ratelawmissing'],
                       'localfunc': errtype['dupsites'],
=======
    expected_errors = {'ANx': errtype['localfn'],
                       'CaOscillate_Sat': errtype['ratelawtype'],
                       'heise': errtype['statelabels'],
                       'isingspin_energy': errtype['ratelawmissing'],
                       'isingspin_localfcn': errtype['localfn'],
                       'localfunc': 'Species \$Trash\(\) is fixed',
>>>>>>> 91ded7b0
                       'test_MM': errtype['ratelawtype'],
                       'test_sat': errtype['ratelawtype'],
                       }

    for filename, errmsg in expected_errors.items():
        full_filename = _bngl_location(filename)
        yield (assert_raises_regexp,
               BnglImportError,
               errmsg,
               bngl_import_compare_simulations,
               full_filename)


def test_sbml_import_flat_model():
    model_from_sbml(_sbml_location('test_sbml_flat_SBML'))


def test_sbml_import_structured_model():
    model_from_sbml(_sbml_location('test_sbml_structured_SBML'), atomize=True)


def _sbml_for_mocks(accession_no, mirror):
    # Need to make a copy because import_from_biomodels deletes the SBML
    # after import
    _, filename = tempfile.mkstemp()
    shutil.copy(_sbml_location('test_sbml_flat_SBML'), filename)
    return filename


@mock.patch('pysb.importers.sbml._download_biomodels', _sbml_for_mocks)
def test_biomodels_import_with_mock():
    model_from_biomodels('1')


@raises(ValueError)
def test_biomodels_invalid_mirror():
    model_from_biomodels('1', mirror='spam')<|MERGE_RESOLUTION|>--- conflicted
+++ resolved
@@ -113,6 +113,7 @@
                      'continue',
                      'gene_expr',
                      'gene_expr_func',
+                     'localfunc',
                      'Motivating_example',
                      'Motivating_example_cBNGL',
                      'test_synthesis_cBNGL_simple',
@@ -127,20 +128,20 @@
             yield (bngl_import_compare_simulations, full_filename, True)
 
 
-<<<<<<< HEAD
 def test_bngl_import_expected_passes_nfsim():
-    for filename in ('isingspin_localfcn',):
+    for filename in ('isingspin_localfcn',
+                     ):
         full_filename = _bngl_location(filename)
         yield (bngl_import_compare_nfsim, full_filename)
-=======
+
+
 def test_bngl_import_expected_passes_no_sim():
-    """ These models convert properly, but we cannot generate network """
+    """ These models convert properly, but take too long to run """
     for filename in ('blbr',
                      'hybrid_test',  # Population maps are not converted
                      'tlbr'):
         full_filename = _bngl_location(filename)
         yield (bngl_import_compare_simulations, full_filename, False, None)
->>>>>>> 91ded7b0
 
 
 def test_bngl_import_expected_passes():
@@ -174,23 +175,10 @@
                'statelabels': 'BioNetGen component/state labels are not yet supported',
                'dupsites': 'Molecule \w* has multiple sites with the same name'
               }
-<<<<<<< HEAD
+
     expected_errors = {'CaOscillate_Sat': errtype['ratelawtype'],
-                       'Repressilator': errtype['dupsites'],
-                       'blbr': errtype['dupsites'],
-                       'fceri_ji': errtype['dupsites'],
-                       'heise': errtype['dupsites'],
-                       'hybrid_test': errtype['dupsites'],
-                       'isingspin_energy': errtype['ratelawmissing'],
-                       'localfunc': errtype['dupsites'],
-=======
-    expected_errors = {'ANx': errtype['localfn'],
-                       'CaOscillate_Sat': errtype['ratelawtype'],
                        'heise': errtype['statelabels'],
                        'isingspin_energy': errtype['ratelawmissing'],
-                       'isingspin_localfcn': errtype['localfn'],
-                       'localfunc': 'Species \$Trash\(\) is fixed',
->>>>>>> 91ded7b0
                        'test_MM': errtype['ratelawtype'],
                        'test_sat': errtype['ratelawtype'],
                        }
