--- conflicted
+++ resolved
@@ -3,6 +3,7 @@
 from functools import partial
 from nose.tools import assert_raises
 import operator
+import unittest
 
 
 @with_model
@@ -372,7 +373,6 @@
     A(phospho=None) + A(phospho=None) >> A(phospho=1) % A(phospho=1)
 
 
-<<<<<<< HEAD
 @unittest.skipIf(sys.version_info.major < 3, '@ operator not available in '
                                              'Python 2')
 @with_model
@@ -387,7 +387,8 @@
     # Trying to extend a tagged complex should fail - the tag should always be
     # specified last
     assert_raises(ValueError, operator.mod, A(b=1) % A(b=1) @ x, A(b=1))
-=======
+
+
 @with_model
 def test_duplicate_sites():
     Monomer('A', ['a', 'a'])
@@ -402,5 +403,4 @@
     assert B(b=(('u', 1), ('u', 2))).is_concrete()
 
     # Check _as_graph() works for duplicate sites
-    B(b=(('u', 1), ('u', 2)))._as_graph()
->>>>>>> 91ded7b0
+    B(b=(('u', 1), ('u', 2)))._as_graph()