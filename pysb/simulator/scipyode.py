--- conflicted
+++ resolved
@@ -21,12 +21,6 @@
 
 
 class ScipyOdeSimulator(Simulator):
-<<<<<<< HEAD
-    
-    _supports = { 'multi_initials' : True,
-                  'multi_param_values' : True }
-    
-=======
     """
     Simulate a model using SciPy ODE integration
 
@@ -99,7 +93,6 @@
     _supports = {'multi_initials': True,
                  'multi_param_values': True}
 
->>>>>>> f3838f42
     # some sane default options for a few well-known integrators
     default_integrator_options = {
         'vode': {
@@ -320,8 +313,6 @@
                 pass
 
     def run(self, tspan=None, initials=None, param_values=None):
-<<<<<<< HEAD
-=======
         """
         Run a simulation and returns the result (trajectories)
 
@@ -340,17 +331,12 @@
         -------
         A :class:`SimulationResult` object
         """
->>>>>>> f3838f42
         super(ScipyOdeSimulator, self).run(tspan=tspan,
                                            initials=initials,
                                            param_values=param_values)
         n_sims = len(self.param_values)
         trajectories = np.ndarray((n_sims, len(self.tspan),
-<<<<<<< HEAD
                                   len(self._model.species)))
-=======
-                              len(self._model.species)))
->>>>>>> f3838f42
         for n in range(n_sims):
             if self.integrator == 'lsoda':
                 trajectories[n] = scipy.integrate.odeint(self.func,
