from pysb.core import MonomerPattern, ComplexPattern, RuleExpression, \
    ReactionPattern, ANY, WILD
from pysb.builder import Builder
from pysb.bng import BngFileInterface
import xml.etree.ElementTree
import re
from sympy.parsing.sympy_parser import parse_expr
import warnings


def _ns(tag_string):
    """
    Shorthand to apply XML namespace
    """
    return tag_string.format('{http://www.sbml.org/sbml/level3}')


class BnglImportError(Exception):
    pass


class BnglBuilder(Builder):
    """
    Assemble a Model from a .bngl file.

    See :py:func:`model_from_bngl` for further details.
    """
    def __init__(self, filename, force=False):
        super(BnglBuilder, self).__init__()
        with BngFileInterface(model=None) as con:
<<<<<<< HEAD
            #con.load_bngl(filename)
=======
>>>>>>> 62a54006
            con.action('readFile', file=filename, skip_actions=1)
            con.action('writeXML', evaluate_expressions=0)
            con.execute()
            self._force = force
            self._x = xml.etree.ElementTree.parse('%s.xml' %
                                                  con.base_filename)\
                                           .getroot().find(_ns('{0}model'))
            self._model_env = {}
        self._parse_bng_xml()

    def _warn_or_except(self, msg):
        """
        Raises a warning or Exception, depending of the value of self._force
        """
        if self._force:
            warnings.warn(msg)
        else:
            raise BnglImportError(msg)

    def _eval_in_model_env(self, expression):
        """
        Evaluates an expression string in the model environment
        """
        components = dict((c.name, c) for c in self.model.all_components())
        self._model_env.update(components)

        # Quick security check on the expression
        if re.match(r'^[\w\s()/+\-._*]*$', expression):
            return eval(expression, {}, self._model_env)
        else:
            self._warn_or_except('Security check on expression "%s" failed' %
                                 expression)
            return None

    def _parse_species(self, species_xml):
        # Species may be empty for synthesis/degradation reaction patterns
        if species_xml is None:
            return []
        # Give the bonds unique numeric IDs
        bond_ids = {}
        next_bond_id = 1
        for bond in species_xml.iterfind(_ns('{0}ListOfBonds/{0}Bond')):
            for bond_attr in bond.attrib.keys():
                if bond_attr.startswith('site'):
                    bond_ids.setdefault(bond.attrib[bond_attr], [])\
                                        .append(next_bond_id)
            next_bond_id += 1

        # Create a list of monomer patterns
        mon_pats = []
        for mon in species_xml.iterfind(_ns('{0}ListOfMolecules/{0}Molecule')):
            mon_name = mon.get('name')
            mon_obj = self.model.monomers[mon_name]
            mon_states = {}
            for comp in mon.iterfind(_ns('{0}ListOfComponents/{0}Component')):
                state_nm = comp.get('name')
                bonds = comp.get('numberOfBonds')
                if bonds == "0":
                    mon_states[state_nm] = None
                elif bonds == "?":
                    mon_states[state_nm] = WILD
                elif bonds == "+":
                    mon_states[state_nm] = ANY
                else:
                    bond_list = bond_ids[comp.get('id')]
                    assert int(bonds) == len(bond_list)
                    if len(bond_list) == 1:
                        mon_states[state_nm] = bond_list[0]
                    else:
                        mon_states[state_nm] = bond_list
                state = comp.get('state')
                if state:
                    if mon_states[state_nm]:
                        # Site has a bond and a state
                        mon_states[state_nm] = (state, mon_states[state_nm])
                    else:
                        # Site only has a state, no bond
                        mon_states[state_nm] = state
            mon_cpt = self.model.compartments.get(mon.get('compartment'))
            mon_pats.append(MonomerPattern(mon_obj, mon_states, mon_cpt))
        return mon_pats

    def _parse_monomers(self):
        for m in self._x.iterfind(_ns('{0}ListOfMoleculeTypes/'
                                      '{0}MoleculeType')):
            mon_name = m.get('id')
            sites = []
            states = {}
            for ctype in m.iterfind(_ns('{0}ListOfComponentTypes/'
                                        '{0}ComponentType')):
                c_name = ctype.get('id')
                sites.append(c_name)
                states_list = ctype.find(_ns('{}ListOfAllowedStates'))
                if states_list is not None:
                    states[c_name] = [s.get('id') for s in
                                      states_list.iterfind(_ns(
                                                           '{}AllowedState'))]
            try:
                self.monomer(mon_name, sites, states)
            except Exception as e:
                if str(e).startswith('Duplicate sites specified'):
                    self._warn_or_except('Molecule %s has multiple '
                                         'sites with the same name. '
                                         'This is not supported in PySB.' %
                                         mon_name)
                else:
                    raise BnglImportError(str(e))

    def _parse_parameters(self):
        for p in self._x.iterfind(_ns('{0}ListOfParameters/{0}Parameter')):
            p_name = p.get('id')
            if p.get('type') == 'Constant':
                p_value = p.get('value').replace('10^', '1e')
                self.parameter(name=p_name, value=p_value)
            elif p.get('type') == 'ConstantExpression':
                self.expression(name=p_name,
                                expr=self._eval_in_model_env(p.get('value')))
            else:
                self._warn_or_except('Parameter %s has unknown type: %s' %
                                     (p_name, p.get('type')))

    def _parse_observables(self):
        for o in self._x.iterfind(_ns('{0}ListOfObservables/{0}Observable')):
            o_name = o.get('name')
            cplx_pats = []
            for mp in o.iterfind(_ns('{0}ListOfPatterns/{0}Pattern')):
                match_once = mp.get('matchOnce')
                match_once = True if match_once == "1" else False
                cplx_pats.append(ComplexPattern(self._parse_species(mp),
                                                compartment=None,
                                                match_once=match_once))
            self.observable(o_name,
                            ReactionPattern(cplx_pats),
                            match=o.get('type').lower())

    def _parse_initials(self):
        for i in self._x.iterfind(_ns('{0}ListOfSpecies/{0}Species')):
            if i.get('Fixed') is not None and i.get('Fixed') == "1":
                self._warn_or_except('Species %s is fixed, but will be '
                                     'treated as an ordinary species in '
                                     'PySB.' % i.get('name'))

            value_param = i.get('concentration')
            try:
                value = float(value_param)
                # Need to create a new parameter for the initial conc. literal
                name = re.sub('[^\w]+', '_', i.get('name').replace(
                    ')', '').replace('(', '')) + '_0'
                try:
                    value_param = self.parameter(name, value)
                except ValueError as ve:
                    raise BnglImportError(str(ve))
            except ValueError:
                # Retrieve existing parameter or (constant) expression
                try:
                    value_param = self.model.parameters[i.get('concentration')]
                except KeyError:
                    value_param = self.model.expressions[i.get(
                        'concentration')]
            mon_pats = self._parse_species(i)
            species_cpt = self.model.compartments.get(i.get('compartment'))
            self.initial(ComplexPattern(mon_pats, species_cpt), value_param)

    def _parse_compartments(self):
        for c in self._x.iterfind(_ns('{0}ListOfCompartments/{0}compartment')):
            cpt_size = None
            if c.get('size'):
                cpt_size = self.parameter('%s_size' % c.get('id'),
                                          c.get('size'))
            cpt_parent = None
            if c.get('outside'):
                cpt_parent = self.model.compartments[c.get('outside')]
            self.compartment(name=c.get('id'),
                             parent=cpt_parent,
                             dimension=int(c.get('spatialDimensions')),
                             size=cpt_size)

    def _parse_rate_law(self, rl):
        if rl.get('type') == 'Ele':
            rate_law_name = rl.find(_ns('{0}ListOfRateConstants/'
                                        '{0}RateConstant')).get('value')
            try:
                return self.model.parameters[rate_law_name]
            except KeyError:
                return self.model.expressions[rate_law_name]
        elif rl.get('type') == 'Function':
            return self.model.expressions[rl.get('name')]
        else:
            self._warn_or_except('Rate law %s has unknown type %s' %
                                 (rl.get('id'), rl.get('type')))
            return None

    def _parse_rules(self):
        # Store reversible rates for post-processing (we don't know if we'll
        # encounter fwd or rev rule first)
        rev_rates = {}
        for r in self._x.iterfind(_ns('{0}ListOfReactionRules/'
                                      '{0}ReactionRule')):
            r_name = r.get('name')

            r_rate_xml = r.find(_ns('{}RateLaw'))
            if r_rate_xml is None:
                raise BnglImportError('Rate law missing for rule %s' % r_name)
            r_rate = self._parse_rate_law(r_rate_xml)

            # Store reverse rates for post-processing
            if r_name.startswith('_reverse_'):
                r_name = r_name[9:]
                rev_rates[r_name] = r_rate
                continue

            # Compile reactant and product patterns
            reactant_pats = []
            for rp in r.iterfind(_ns('{0}ListOfReactantPatterns/'
                                     '{0}ReactantPattern')):
                cpt = self.model.compartments.get(rp.get('compartment'))
                reactant_pats.append(ComplexPattern(self._parse_species(rp),
                                                    cpt))
            product_pats = []
            for pp in r.iterfind(_ns('{0}ListOfProductPatterns/'
                                     '{0}ProductPattern')):
                cpt = self.model.compartments.get(pp.get('compartment'))
                product_pats.append(ComplexPattern(self._parse_species(pp),
                                                   cpt))
            rule_exp = RuleExpression(ReactionPattern(reactant_pats),
                                      ReactionPattern(product_pats),
                                      is_reversible=False)

            # Process any DeleteMolecules declaration
            delete_molecules = False
            for del_operations in r.iterfind(_ns('{0}ListOfOperations/'
                                                 '{0}Delete')):
                if del_operations.get('DeleteMolecules') == "1":
                    delete_molecules = True
                    break

            # Give warning/error if ListOfExcludeReactants or
            # ListOfExcludeProducts is present
            if r.find(_ns('{}ListOfExcludeReactants')) is not None or \
               r.find(_ns('{}ListOfExcludeProducts')) is not None:
                self._warn_or_except('ListOfExcludeReactants and/or '
                                     'ListOfExcludeProducts declarations will '
                                     'be ignored. This may lead to long '
                                     'network generation times.')

            # Give warning/error if ListOfIncludeReactants or
            # ListOfIncludeProducts is present
            if r.find(_ns('{}ListOfIncludeReactants')) is not None or \
               r.find(_ns('{}ListOfIncludeProducts')) is not None:
                self._warn_or_except('ListOfIncludeReactants and/or '
                                     'ListOfIncludeProducts declarations will '
                                     'be ignored. This may lead to long '
                                     'network generation times.')

            self.rule(r_name, rule_exp, r_rate,
                      delete_molecules=delete_molecules)

        # Set the reverse rates
        for r_name, rev_rate in rev_rates.items():
            rule = self.model.rules[r_name]
            rule.rule_expression.is_reversible = True
            rule.is_reversible = True
            rule.rate_reverse = rev_rate

    def _parse_expressions(self):
        for e in self._x.iterfind(_ns('{0}ListOfFunctions/{0}Function')):
            if e.find(_ns('{0}ListOfArguments/{0}Argument')) is not None:
                self._warn_or_except('Function %s is local, which is not '
                                     'supported in PySB' % e.get('id'))
            self.expression(e.get('id'), parse_expr(e.find(_ns(
                '{0}Expression')).text.replace('^', '**')))

    def _parse_bng_xml(self):
        self.model.name = self._x.get(_ns('id'))
        self._parse_monomers()
        self._parse_parameters()
        self._parse_compartments()
        self._parse_initials()
        self._parse_observables()
        self._parse_expressions()
        self._parse_rules()


def model_from_bngl(filename, force=False):
    """
    Convert a BioNetGen .bngl model file into a PySB Model.

    Notes
    -----

    The following features are not supported in PySB and will cause an error
    if present in a .bngl file:

    * Fixed species (with a ``$`` prefix, like ``$Null``)
    * BNG excluded or included reaction patterns (deprecated in BNG)
    * BNG local functions
    * Molecules with identically named sites, such as ``M(l,l)``
    * BNG's custom rate law functions, such as ``MM`` and ``Sat``
      (deprecated in BNG)

    Parameters
    ----------
    filename : string
        A BioNetGen .bngl file
    force : bool, optional
        The default, False, will raise an Exception if there are any errors
        importing the model to PySB, e.g. due to unsupported features.
        Setting to True will attempt to ignore any import errors, which may
        lead to a model that only poorly represents the original. Use at own
        risk!
    """
    bb = BnglBuilder(filename, force=force)
    return bb.model<|MERGE_RESOLUTION|>--- conflicted
+++ resolved
@@ -28,10 +28,6 @@
     def __init__(self, filename, force=False):
         super(BnglBuilder, self).__init__()
         with BngFileInterface(model=None) as con:
-<<<<<<< HEAD
-            #con.load_bngl(filename)
-=======
->>>>>>> 62a54006
             con.action('readFile', file=filename, skip_actions=1)
             con.action('writeXML', evaluate_expressions=0)
             con.execute()
