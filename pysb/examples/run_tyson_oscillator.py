--- conflicted
+++ resolved
@@ -1,10 +1,6 @@
 from pysb.examples.tyson_oscillator import model
-<<<<<<< HEAD
-=======
 from pysb.simulator import ScipyOdeSimulator
->>>>>>> 057f131d
 import numpy as np
-from pysb.simulator import ScipyOdeSimulator
 import matplotlib.pyplot as plt
 
 t = np.linspace(0, 100, 10001)
