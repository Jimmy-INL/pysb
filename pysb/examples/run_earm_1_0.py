--- conflicted
+++ resolved
@@ -4,12 +4,8 @@
 
 from __future__ import print_function
 from pysb.simulator import ScipyOdeSimulator
-<<<<<<< HEAD
-from pylab import *
-=======
 import matplotlib.pyplot as plt
 from numpy import *
->>>>>>> 61f904a2
 
 from earm_1_0 import model
 
@@ -46,11 +42,7 @@
         model.parameters['L_0'].value = Ls[i]
 
         print("  L_0 = %g" % Ls[i])
-<<<<<<< HEAD
-        x = ScipyOdeSimulator.execute(model, tspan=t)
-=======
         x = ScipyOdeSimulator(model).run(tspan=t).all
->>>>>>> 61f904a2
 
         fs[i] = (x['PARP_unbound'][0] - x['PARP_unbound'][-1]) / x['PARP_unbound'][0]
         dP = 60 * (x['PARP_unbound'][:-1] - x['PARP_unbound'][1:]) / (dt * x['PARP_unbound'][0])  # in minutes
@@ -77,11 +69,7 @@
     print("Simulating model for figure 4B...")
 
     t = linspace(0, 6*3600, 6*60+1)  # 6 hours
-<<<<<<< HEAD
-    x = ScipyOdeSimulator.execute(model, tspan=t)
-=======
     x = ScipyOdeSimulator(model).run(tspan=t).all
->>>>>>> 61f904a2
 
     x_norm = c_[x['Bid_unbound'], x['PARP_unbound'], x['mSmac_unbound']]
     x_norm = 1 - x_norm / x_norm[0, :]  # gets away without max() since first values are largest
