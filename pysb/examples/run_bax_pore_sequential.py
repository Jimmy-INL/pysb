#!/usr/bin/env python
"""Simulate the bax_pore_sequential model and plot the results."""

from __future__ import print_function
<<<<<<< HEAD
from pylab import *
from pysb.simulator.scipy import ScipyOdeSimulator
=======
import matplotlib.pyplot as plt
from numpy import logspace
from pysb.simulator import ScipyOdeSimulator
>>>>>>> 61f904a2

from bax_pore_sequential import model, max_size


# System is very stiff, and using logspace instead of linspace to produce the
# vector of time points happens to help with the integration
t = logspace(-3, 5) # 1e-3 to 1e5
print("Simulating...")
<<<<<<< HEAD
x = ScipyOdeSimulator.execute(model, tspan=t)
=======
x = ScipyOdeSimulator(model).run(tspan=t).all
>>>>>>> 61f904a2

# Plot trajectory of each pore
for i in range(1, max_size + 1):
    observable = 'Bax%d' % i
    # Map pore size to the central 50% of the YlOrBr color map
    color = plt.cm.YlOrBr(float(i) / max_size / 2 + 0.25)
    plt.plot(t, x[observable], c=color, label=observable)
# Plot Smac species
plt.plot(t, x['mSmac'], c='magenta', label='mSmac')
plt.plot(t, x['cSmac'], c='cyan', label='cSmac')

# Expand the limits a bit to show the min/max levels clearly
plt.ylim([-0.01e5, 1.01e5])
# Show time on a log scale 
plt.xscale('log')
plt.legend(loc='upper right')
plt.show()<|MERGE_RESOLUTION|>--- conflicted
+++ resolved
@@ -2,14 +2,9 @@
 """Simulate the bax_pore_sequential model and plot the results."""
 
 from __future__ import print_function
-<<<<<<< HEAD
-from pylab import *
-from pysb.simulator.scipy import ScipyOdeSimulator
-=======
 import matplotlib.pyplot as plt
 from numpy import logspace
 from pysb.simulator import ScipyOdeSimulator
->>>>>>> 61f904a2
 
 from bax_pore_sequential import model, max_size
 
@@ -18,11 +13,7 @@
 # vector of time points happens to help with the integration
 t = logspace(-3, 5) # 1e-3 to 1e5
 print("Simulating...")
-<<<<<<< HEAD
-x = ScipyOdeSimulator.execute(model, tspan=t)
-=======
 x = ScipyOdeSimulator(model).run(tspan=t).all
->>>>>>> 61f904a2
 
 # Plot trajectory of each pore
 for i in range(1, max_size + 1):
