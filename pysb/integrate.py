--- conflicted
+++ resolved
@@ -64,34 +64,17 @@
     def __init__(self, model, tspan, use_analytic_jacobian=False,
                  integrator='vode', cleanup=True,
                  verbose=False, **integrator_options):
-<<<<<<< HEAD
-        self.sim = ScipyOdeSimulator(model, verbose=verbose, tspan=tspan,
-=======
         self._sim = ScipyOdeSimulator(model, verbose=verbose, tspan=tspan,
->>>>>>> 61f904a2
                                      use_analytic_jacobian=
                                      use_analytic_jacobian,
                                      integrator=integrator, cleanup=cleanup,
                                      **integrator_options)
-<<<<<<< HEAD
-=======
         self.result = None
->>>>>>> 61f904a2
 
     @property
     def _use_inline(self):
         return ScipyOdeSimulator._use_inline
 
-<<<<<<< HEAD
-
-    @property
-    def yobs(self):
-        return self.sim.concs_observables()
-
-    @property
-    def y(self):
-        return self.sim.concs_species()
-=======
     @_use_inline.setter
     def _use_inline(self, use_inline):
         ScipyOdeSimulator._use_inline = use_inline
@@ -103,7 +86,6 @@
     @property
     def y(self):
         return self.result.species if self.result is not None else None
->>>>>>> 61f904a2
 
     def run(self, param_values=None, y0=None):
         """Perform an integration.
@@ -126,11 +108,7 @@
             initial condition parameter values taken from `param_values` if
             specified).
         """
-<<<<<<< HEAD
-        self.sim.run(param_values=param_values, initials=y0)
-=======
         self.result = self._sim.run(param_values=param_values, initials=y0)
->>>>>>> 61f904a2
 
 
 def odesolve(model, tspan, param_values=None, y0=None, integrator='vode',
@@ -247,13 +225,8 @@
     integrator_options['integrator'] = integrator
     sim = ScipyOdeSimulator(model, tspan=tspan, cleanup=cleanup,
                             verbose=verbose, **integrator_options)
-<<<<<<< HEAD
-    sim.run(param_values=param_values, initials=y0)
-    return sim.concs_all()
-=======
     simres = sim.run(param_values=param_values, initials=y0)
     return simres.all
->>>>>>> 61f904a2
 
 
 def setup_module(module):
