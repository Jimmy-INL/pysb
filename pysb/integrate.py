--- conflicted
+++ resolved
@@ -84,10 +84,6 @@
         return self.result.observables if self.result is not None else None
 
     @property
-<<<<<<< HEAD
-    def yexpr(self):
-        return self.result.expressions if self.result is not None else None
-=======
     def yobs_view(self):
         if self._yobs_view is None:
             self._yobs_view = self.yobs.view(float).reshape(len(self.yobs), -1)
@@ -103,7 +99,6 @@
             self._yexpr_view = self.yexpr.view(float).reshape(len(self.yexpr),
                                                               -1)
         return self._yexpr_view
->>>>>>> 4164f374
 
     def run(self, param_values=None, y0=None):
         """Perform an integration.
