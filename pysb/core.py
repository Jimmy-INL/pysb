import sys
import os
import errno
import warnings
import inspect
import re
import collections
import weakref
import copy
import itertools


def Initial(*args):
    """Declare an initial condition (see Model.initial)."""
    return SelfExporter.default_model.initial(*args)

def MatchOnce(pattern):
    """Make a ComplexPattern match-once."""
    cp = as_complex_pattern(pattern).copy()
    cp.match_once = True
    return cp


class SelfExporter(object):

    """
    Make model components appear in the calling module's namespace.

    This class is for pysb internal use only. Do not construct any instances.

    """
    
    do_export = True
    default_model = None
    target_globals = None   # the globals dict to which we'll export our symbols
    target_module = None    # the module to which we've exported

    @staticmethod
    def export(obj):
        """Export an object by name and add it to the default model."""

        if not SelfExporter.do_export:
            return
        if not isinstance(obj, (Model, Component)):
            raise Exception("%s is not a type that is understood by SelfExporter" % str(type(obj)))

        # determine the module from which we were called (we need to do this here so we can
        # calculate stacklevel for use in the warning at the bottom of this method)
        cur_module = inspect.getmodule(inspect.currentframe())
        caller_frame = inspect.currentframe()
        # walk up through the stack until we hit a different module
        stacklevel = 1
        while inspect.getmodule(caller_frame) == cur_module:
            stacklevel += 1
            caller_frame = caller_frame.f_back

        # use obj's name as the symbol to export it to (unless modified below)
        export_name = obj.name

        if isinstance(obj, Model):
            new_target_module = inspect.getmodule(caller_frame)
            if SelfExporter.default_model is not None \
                    and new_target_module is SelfExporter.target_module:
                warnings.warn("Redefining model! (You can probably ignore this if you are running"
                              " code interactively)", ModelExistsWarning, stacklevel)
                SelfExporter.cleanup()
            SelfExporter.target_module = new_target_module
            SelfExporter.target_globals = caller_frame.f_globals
            SelfExporter.default_model = obj
            # if not set, assign model's name from the module it lives in. very sneaky and fragile.
            if obj.name is None:
                if SelfExporter.target_module == sys.modules['__main__']:
                    # user ran model .py directly
                    model_path = inspect.getfile(sys.modules['__main__'])
                    model_filename = os.path.basename(model_path)
                    module_name = re.sub(r'\.py$', '', model_filename)
                elif SelfExporter.target_module is not None:
                    # model is imported by some other script (typical case)
                    module_name = SelfExporter.target_module.__name__
                else:
                    # user is defining a model interactively (not really supported, but we'll try)
                    module_name = '_interactive_'
                obj.name = module_name   # internal name for identification
                export_name = 'model'    # symbol name for export
        elif isinstance(obj, Component):
            if SelfExporter.default_model == None:
                raise Exception("A Model must be declared before declaring any model components")
            SelfExporter.default_model.add_component(obj)

        # load obj into target namespace under obj.name
        if SelfExporter.target_globals.has_key(export_name):
            warnings.warn("'%s' already defined" % (export_name), SymbolExistsWarning, stacklevel)
        SelfExporter.target_globals[export_name] = obj

    @staticmethod
    def cleanup():
        """Delete previously exported symbols."""
        if SelfExporter.default_model is None:
            return
        for name in [c.name for c in SelfExporter.default_model.all_components()] + ['model']:
            if name in SelfExporter.target_globals:
                del SelfExporter.target_globals[name]
        SelfExporter.default_model = None
        SelfExporter.target_globals = None
        SelfExporter.target_module = None

    @staticmethod
    def rename(obj, new_name):
        """Rename a previously exported symbol"""
        if new_name in SelfExporter.target_globals:
            msg = "'%s' already defined" % new_name
            warnings.warn(msg, SymbolExistsWarning, 2)
        if obj.name in SelfExporter.target_globals:
            obj = SelfExporter.target_globals[obj.name]
            SelfExporter.target_globals[new_name] = obj
            del SelfExporter.target_globals[obj.name]
        else:
            raise ValueError("Could not find object in global namespace by its"
                             "name '%s'" % obj.name)


class Component(object):

    """
    The base class for all the named things contained within a model.

    Parameters
    ----------
    name : string
        Name of the component. Must be unique within the containing model.

    Attributes
    ----------
    name : string
        Name of the component.
    model : weakref(Model)
        Containing model.

    """

    def __init__(self, name, _export=True):
        if not re.match(r'[_a-z][_a-z0-9]*\Z', name, re.IGNORECASE):
            raise InvalidComponentNameError(name)
        self.name = name
        self.model = None  # to be set in Model.add_component
        self._export = _export
        if self._export:
            self._do_export()

    def __getstate__(self):
        # clear the weakref to parent model (restored in Model.__setstate__)
        state = self.__dict__.copy()
        del state['model']
        return state

    def _do_export(self):
        try:
            SelfExporter.export(self)
        except ComponentDuplicateNameError as e:
            # re-raise to hide the stack trace below this point -- it's irrelevant to the user
            # and makes the error harder to understand
            raise e

    def rename(self, new_name):
        """Change component's name.

        This is typically only needed when deriving one model from another and
        it would be desirable to change a component's name in the derived
        model."""
        self.model()._rename_component(self, new_name)
        if self._export:
            SelfExporter.rename(self, new_name)
        self.name = new_name


class Monomer(Component):

    """
    Model component representing a protein or other molecule.

    Parameters
    ----------
    sites : list of strings, optional
        Names of the sites.
    site_states : dict of string => string, optional
        Allowable states for sites. Keys are sites and values are lists of
        states. Sites which only take part in bond formation and never take on a
        state may be omitted.
    difc : diffusion coefficient

    Attributes
    ----------
    Identical to Parameters (see above).

    Notes
    -----

    A Monomer instance may be \"called\" like a function to produce a
    MonomerPattern, as syntactic sugar to approximate rule-based modeling
    language syntax. It is typically called with keyword arguments where the arg
    names are sites and values are site conditions such as bond numbers or
    states (see the Notes section of the :py:class:`MonomerPattern`
    documentation for details). To help in situations where kwargs are unwieldy
    (for example if a site name is computed dynamically or stored in a variable)
    a dict following the same layout as the kwargs may be passed as the first
    and only positional argument instead.

    """

    def __init__(self, name, sites=[], site_states={}, difc=None, _export=True):
        Component.__init__(self, name, _export)

        # ensure sites is some kind of list (presumably of strings) but not a string itself
        if not isinstance(sites, collections.Iterable) or isinstance(sites, basestring):
            raise ValueError("sites must be a list of strings")
        
        # ensure no duplicate sites
        sites_seen = {}
        for site in sites:
            sites_seen.setdefault(site, 0)
            sites_seen[site] += 1
        sites_dup = [site for site in sites_seen.keys() if sites_seen[site] > 1]
        if sites_dup:
            raise Exception("Duplicate sites specified: " + str(sites_dup))

        # ensure site_states keys are all known sites
        unknown_sites = [site for site in site_states.keys() if not site in sites_seen]
        if unknown_sites:
            raise Exception("Unknown sites in site_states: " + str(unknown_sites))
        # ensure site_states values are all strings
        invalid_sites = [site for (site, states) in site_states.items() if not all([type(s) == str for s in states])]
        if invalid_sites:
            raise Exception("Non-string state values in site_states for sites: " + str(invalid_sites))

        self.sites = list(sites)
        self.site_states = site_states
        self.difc = difc

    def __call__(self, conditions=None, **kwargs):
        """
        Return a MonomerPattern object based on this Monomer.

        See the Notes section of this class's documentation for details.

        Parameters
        ----------
        conditions : dict, optional
            See MonomerPattern.site_conditions.
        **kwargs : dict
            See MonomerPattern.site_conditions.

        """
        return MonomerPattern(self, extract_site_conditions(conditions, **kwargs), None)

    def __repr__(self):
        value = '%s(%s' % (self.__class__.__name__, repr(self.name))
        if self.sites:
            value += ', %s' % repr(self.sites)
        if self.site_states:
            value += ', %s' % repr(self.site_states)
        value += ')'
        return value

    def __eq__(self, other):
        return type(self)         == type(other)         and \
               self.name          == other.name          and \
               ( (self.sites is None and other.sites is None) or \
                    sorted(self.sites) == sorted(other.sites)) and \
               self.site_states   == other.site_states

class MonomerPattern(object):

    """
    A pattern which matches instances of a given monomer.

    Parameters
    ----------
    monomer : Monomer
        The monomer to match.
    site_conditions : dict
        The desired state of the monomer's sites. Keys are site names and values
        are described below in Notes.
    compartment : Compartment or None
        The desired compartment where the monomer should exist. None means
        \"don't-care\".

    Attributes
    ----------
    Identical to Parameters (see above).

    Notes
    -----
    The acceptable values in the `site_conditions` dict are as follows:

    * ``None`` : no bond
    * *str* : state
    * *int* : a bond (to a site with the same number in a ComplexPattern)
    * *list of int* : multi-bond (not valid in Kappa)
    * ``ANY`` : \"any\" bond (bound to something, but don't care what)
    * ``WILD`` : \"wildcard\" bond (bound or not bound)
    * *tuple of (str, int)* : state with bond
    * *tuple of (str, WILD)* : state with wildcard bond

    If a site is not listed in site_conditions then the pattern will match any
    state for that site, i.e. \"don't write, don't care\".

    """

    def __init__(self, monomer, site_conditions, compartment):
        # ensure all keys in site_conditions are sites in monomer
        unknown_sites = [site for site in site_conditions.keys() if site not in monomer.sites]
        if unknown_sites:
            raise Exception("MonomerPattern with unknown sites in " + str(monomer) + ": " + str(unknown_sites))

        # ensure each value is one of: None, integer, list of integers, string,
        # (string,integer), (string,WILD), ANY, WILD
        invalid_sites = []
        for (site, state) in site_conditions.items():
            # pass through to next iteration if state type is ok
            if state == None:
                continue
            elif type(state) == int:
                continue
            elif type(state) == list and all(isinstance(s, int) for s in state):
                continue
            elif type(state) == str:
                continue
            elif type(state) == tuple and type(state[0]) == str and (type(state[1]) == int or state[1] == WILD):
                continue
            elif state is ANY:
                continue
            elif state is WILD:
                continue
            invalid_sites.append(site)
        if invalid_sites:
            raise ValueError("Invalid state value for sites: " + '; '.join(['%s=%s' % (s,str(site_conditions[s])) for s in invalid_sites]))

        # ensure compartment is a Compartment
        if compartment and not isinstance(compartment, Compartment):
            raise TypeError("compartment is not a Compartment object")

        self.monomer = monomer
        self.site_conditions = site_conditions
        self.compartment = compartment

    def is_concrete(self):
        """
        Return a bool indicating whether the pattern is 'concrete'.

        'Concrete' means the pattern satisfies ALL of the following:

        1. All sites have specified conditions
        2. If the model uses compartments, the compartment is specified.

        """
        # 1.
        sites_ok = self.is_site_concrete()
        # 2.
        compartment_ok = not self.monomer.model().compartments or self.compartment
        return compartment_ok and sites_ok

    def is_site_concrete(self):
        """
        Return a bool indicating whether the pattern is 'site-concrete'.

        'Site-concrete' means all sites have specified conditions."""
        # assume __init__ did a thorough enough job of error checking that this is is all we need to do
        return len(self.site_conditions) == len(self.monomer.sites)

    def __call__(self, conditions=None, **kwargs):
        """Build a new MonomerPattern with updated site conditions. Can be used
        to obtain a shallow copy by passing an empty argument list."""
        # The new object will have references to the original monomer and
        # compartment, and a shallow copy of site_conditions which has been
        # updated according to our args (as in Monomer.__call__).
        site_conditions = self.site_conditions.copy()
        site_conditions.update(extract_site_conditions(conditions, **kwargs))
        return MonomerPattern(self.monomer, site_conditions, self.compartment)

    def __add__(self, other):
        if isinstance(other, MonomerPattern):
            return ReactionPattern([ComplexPattern([self], None), ComplexPattern([other], None)])
        if isinstance(other, ComplexPattern):
            return ReactionPattern([ComplexPattern([self], None), other])
        else:
            return NotImplemented

    def __mod__(self, other):
        if isinstance(other, MonomerPattern):
            return ComplexPattern([self, other], None)
        else:
            return NotImplemented

    def __rshift__(self, other):
        return build_rule_expression(self, other, False)

    def __rrshift__(self, other):
        return build_rule_expression(other, self, False)

    def __ne__(self, other):
        return build_rule_expression(self, other, True)

    def __pow__(self, other):
        if isinstance(other, Compartment):
            mp_new = self()
            mp_new.compartment = other
            return mp_new
        else:
            return NotImplemented

    def __eq__(self, other):
        return type(self)           == type(other)           and \
               self.monomer         == other.monomer         and \
               self.site_conditions == other.site_conditions and \
               self.compartment     == other.compartment

    def __repr__(self):
        value = '%s(' % self.monomer.name
        value += ', '.join([
                k + '=' + repr(self.site_conditions[k])
                for k in self.monomer.sites
                if self.site_conditions.has_key(k)
                ])
        value += ')'
        if self.compartment is not None:
            value += ' ** ' + self.compartment.name
        return value



class ComplexPattern(object):

    """
    A bound set of MonomerPatterns, i.e. a pattern to match a complex.

    In BNG terms, a list of patterns combined with the '.' operator.

    Parameters
    ----------
    monomer_patterns : list of MonomerPatterns
        MonomerPatterns that make up the complex.
    compartment : Compartment
        Location restriction. None means don't care.
    match_once : bool, optional
        If True, the pattern will only count once against a species in which the
        pattern can match the monomer graph in multiple distinct ways. If False
        (default), the pattern will count as many times as it matches the
        monomer graph, leading to a faster effective reaction rate.

    Attributes
    ----------
    Identical to Parameters (see above).

    """

    def __init__(self, monomer_patterns, compartment, match_once=False):
        # ensure compartment is a Compartment
        if compartment and not isinstance(compartment, Compartment):
            raise TypeError("compartment is not a Compartment object")

        self.monomer_patterns = monomer_patterns
        self.compartment = compartment
        self.match_once = match_once

    def is_concrete(self):
        """
        Return a bool indicating whether the pattern is 'concrete'.

        'Concrete' means the pattern satisfies ANY of the following:
        1. All monomer patterns are concrete
        2. The compartment is specified AND all monomer patterns are site-concrete
        """
        # 1.
        mp_concrete_ok = all(mp.is_concrete() for mp in self.monomer_patterns)
        # 2.
        compartment_ok = self.compartment is not None and \
            all(mp.is_site_concrete() for mp in self.monomer_patterns)
        return mp_concrete_ok or compartment_ok

    def is_equivalent_to(self, other):
        """Checks for equality with another ComplexPattern"""
        # Didn't implement __eq__ to avoid confusion with __ne__ operator used for Rule building

        # FIXME the literal site_conditions comparison requires bond numbering to be identical,
        #   so some sort of canonicalization of that numbering is necessary.
        if not isinstance(other, ComplexPattern):
            raise Exception("Can only compare ComplexPattern to another ComplexPattern")
        return \
<<<<<<< HEAD
=======
            self.compartment == other.compartment and \
>>>>>>> 6edcf38d
            sorted((mp.monomer, mp.site_conditions, mp.compartment) for mp in self.monomer_patterns) == \
            sorted((mp.monomer, mp.site_conditions, mp.compartment) for mp in other.monomer_patterns)

    def copy(self):
        """
        Implement our own brand of shallow copy.

        The new object will have references to the original compartment, and
        copies of the monomer_patterns.
        """
        return ComplexPattern([mp() for mp in self.monomer_patterns], self.compartment, self.match_once)

    def __call__(self, **kwargs):
        """Build a new ComplexPattern with updated site conditions."""

        # Ensure we don't have more than one of any Monomer in our patterns.
        mp_monomer = lambda mp: mp.monomer
        patterns_sorted = sorted(self.monomer_patterns, key=mp_monomer)
        pgroups = itertools.groupby(patterns_sorted, mp_monomer)
        pcounts = [(monomer, sum(1 for mp in mps)) for monomer, mps in pgroups]
        dup_monomers = [monomer.name for monomer, count in pcounts if count > 1]
        if dup_monomers:
            raise DuplicateMonomerError("ComplexPattern has duplicate "
                                        "Monomers: " + str(dup_monomers))

        # Ensure all specified sites are present in some Monomer.
        self_site_groups = (mp.monomer.sites for mp in self.monomer_patterns)
        self_sites = list(itertools.chain(*self_site_groups))
        unknown_sites = set(kwargs).difference(self_sites)
        if unknown_sites:
            raise UnknownSiteError("Unknown sites in argument list: " +
                                   ", ".join(unknown_sites))

        # Ensure no specified site is present in multiple Monomers.
        used_sites = [s for s in self_sites if s in kwargs]
        sgroups = itertools.groupby(sorted(used_sites))
        scounts = [(name, sum(1 for s in sites)) for name, sites in sgroups]
        dup_sites = [name for name, count in scounts if count > 1]
        if dup_sites:
            raise DuplicateSiteError("ComplexPattern has duplicate sites: " +
                                     str(dup_sites))

        # Copy self so we can modify it in place before returning it.
        cp = self.copy()
        # Build map from site name to MonomerPattern.
        site_map = {}
        for mp in cp.monomer_patterns:
            site_map.update(dict.fromkeys(mp.monomer.sites, mp))
        # Apply kwargs to our ComplexPatterns.
        for site, condition in kwargs.items():
            site_map[site].site_conditions[site] = condition
        return cp


    def __add__(self, other):
        if isinstance(other, ComplexPattern):
            return ReactionPattern([self, other])
        elif isinstance(other, MonomerPattern):
            return ReactionPattern([self, ComplexPattern([other], None)])
        else:
            return NotImplemented

    def __mod__(self, other):
        if isinstance(other, MonomerPattern):
            return ComplexPattern(self.monomer_patterns + [other], self.compartment, self.match_once)
        elif isinstance(other, ComplexPattern):
            if self.compartment is not other.compartment:
                raise ValueError("merged ComplexPatterns must specify the same compartment")
            elif self.match_once != other.match_once:
                raise ValueError("merged ComplexPatterns must have the same value of match_once")
            return ComplexPattern(self.monomer_patterns + other.monomer_patterns, self.compartment, self.match_once)
        else:
            return NotImplemented

    def __rmod__(self, other):
        if isinstance(other, MonomerPattern):
            return ComplexPattern([other] + self.monomer_patterns, self.compartment, self.match_once)
        else:
            return NotImplemented

    def __rshift__(self, other):
        return build_rule_expression(self, other, False)

    def __rrshift__(self, other):
        return build_rule_expression(other, self, False)

    def __ne__(self, other):
        return build_rule_expression(self, other, True)

    def __pow__(self, other):
        if isinstance(other, Compartment):
            cp_new = self.copy()
            cp_new.compartment = other
            return cp_new
        else:
            return NotImplemented

    def __repr__(self):
        ret = ' % '.join([repr(p) for p in self.monomer_patterns])
        if self.compartment is not None:
            ret = '(%s) ** %s' % (ret, self.compartment.name)
        if self.match_once:
            ret = 'MatchOnce(%s)' % ret
        return ret



class ReactionPattern(object):

    """
    A pattern for the entire product or reactant side of a rule.

    Essentially a thin wrapper around a list of ComplexPatterns. In BNG terms, a
    list of complex patterns combined with the '+' operator.

    Parameters
    ----------
    complex_patterns : list of ComplexPatterns
        ComplexPatterns that make up the reaction pattern.

    Attributes
    ----------
    Identical to Parameters (see above).

    """

    def __init__(self, complex_patterns):
        self.complex_patterns = complex_patterns

    def __add__(self, other):
        if isinstance(other, MonomerPattern):
            return ReactionPattern(self.complex_patterns + [ComplexPattern([other], None)])
        elif isinstance(other, ComplexPattern):
            return ReactionPattern(self.complex_patterns + [other])
        else:
            return NotImplemented

    def __rshift__(self, other):
        """Irreversible reaction"""
        return build_rule_expression(self, other, False)

    def __rrshift__(self, other):
        return build_rule_expression(other, self, False)

    def __ne__(self, other):
        """Reversible reaction"""
        return build_rule_expression(self, other, True)

    def __repr__(self):
        if len(self.complex_patterns):
            return ' + '.join([repr(p) for p in self.complex_patterns])
        else:
            return 'None'



class RuleExpression(object):

    """
    A container for the reactant and product patterns of a rule expression.

    Contains one ReactionPattern for each of reactants and products, and a bool
    indicating reversibility. This is a temporary object used to implement
    syntactic sugar through operator overloading. The Rule constructor takes an
    instance of this class as its first argument, but simply extracts its fields
    and discards the object itself.

    Parameters
    ----------
    reactant_pattern, product_pattern : ReactionPattern
        The reactants and products of the rule.
    is_reversible : bool
        If True, the reaction is reversible. If False, it's irreversible.

    Attributes
    ----------
    Identical to Parameters (see above).

    """

    def __init__(self, reactant_pattern, product_pattern, is_reversible):
        self.reactant_pattern = reactant_pattern
        self.product_pattern = product_pattern
        self.is_reversible = is_reversible

    def __repr__(self):
        operator = '<>' if self.is_reversible else '>>'
        return '%s %s %s' % (repr(self.reactant_pattern), operator,
                             repr(self.product_pattern))


def as_complex_pattern(v):
    """Internal helper to 'upgrade' a MonomerPattern to a ComplexPattern."""
    if isinstance(v, ComplexPattern):
        return v
    elif isinstance(v, MonomerPattern):
        return ComplexPattern([MonomerPattern(v.monomer, v.site_conditions, None)], v.compartment)
    else:
        raise InvalidComplexPatternException


def as_reaction_pattern(v):
    """Internal helper to 'upgrade' a Complex- or MonomerPattern or None to a
    complete ReactionPattern."""
    if isinstance(v, ReactionPattern):
        return v
    elif v is None:
        return ReactionPattern([])
    else:
        try:
            return ReactionPattern([as_complex_pattern(v)])
        except InvalidComplexPatternException:
            raise InvalidReactionPatternException


def build_rule_expression(reactant, product, is_reversible):
    """Internal helper for operators which return a RuleExpression."""
    # Make sure the types of both reactant and product are acceptable.
    try:
        reactant = as_reaction_pattern(reactant)
        product = as_reaction_pattern(product)
    except InvalidReactionPatternException:
        return NotImplemented
    # Synthesis/degradation rules cannot be reversible.
    if (reactant is None or product is None) and is_reversible:
        raise InvalidReversibleSynthesisDegradationRule
    return RuleExpression(reactant, product, is_reversible)


class Parameter(Component):

    """
    Model component representing a named constant floating point number.

    Parameters are used as reaction rate constants, compartment volumes and
    initial (boundary) conditions for species.

    Parameters
    ----------
    value : number, optional
        The numerical value of the parameter. Defaults to 0.0 if not specified.

    Attributes
    ----------
    Identical to Parameters (see above).

    """

    def __init__(self, name, value=0.0, _export=True):
        Component.__init__(self, name, _export)
        self.value = value

    def __eq__(self, other):
        return type(self) == type(other) and \
               self.name  == other.name  and \
               self.value == other.value

    def __repr__(self):
        return  '%s(%s, %s)' % (self.__class__.__name__, repr(self.name), repr(self.value))

class Compartment(Component):

    """
    Model component representing a bounded reaction volume.

    Parameters
    ----------
    parent : Compartment, optional
        Compartment which contains this one. If not specified, this will be the
        outermost compartment and its parent will be set to None.
    dimension : integer, optional
        The number of spatial dimensions in the compartment, either 2 (i.e. a
        membrane) or 3 (a volume).
    size : Parameter, optional
        A parameter object whose value defines the volume or area of the
        compartment. If not specified, the size will be fixed at 1.0.
    geometry : Parameter, optional
        A geometrical specification of a compartment, currently used by SmolDyn,
        but specification is generic.
    action : Parameter, optional
        Additional parameters for compartment required for some modeling frameworks (e.g. SmolDyn)

    Attributes
    ----------
    Identical to Parameters (see above).

    Notes
    -----
    The compartments of a model must form a tree via their `parent` attributes
    with a three-dimensional (volume) compartment at the root. A volume
    compartment may have any number of two-dimensional (membrane) compartments
    as its children, but never another volume compartment. A membrane
    compartment may have a single volume compartment as its child, but nothing
    else.

    Examples
    --------
    Compartment('cytosol', dimension=3, size=cyto_vol, parent=ec_membrane)

    """

    def __init__(self, name, parent=None, dimension=3, size=None, _export=True, geometry=None, action=None):
        Component.__init__(self, name, _export)
        if parent != None and isinstance(parent, Compartment) == False:
            raise Exception("parent must be a predefined Compartment or None")
        #FIXME: check for only ONE "None" parent? i.e. only one compartment can have a parent None?
        if size is not None and not isinstance(size, Parameter):
            raise Exception("size must be a parameter (or omitted)")

        self.parent    = parent

        self.dimension = dimension
        self.size      = size
        self.geometry  = geometry
        self.action    = action
        
        if(geometry != None):
            self.dimension = geometry.shape.dimension

    def __eq__(self, other):
        return type(self)  == type(other)  and \
               self.name   == other.name   and \
               self.parent == other.parent and \
               self.size   == other.size

    def __repr__(self):
        return  '%s(name=%s, parent=%s, dimension=%s, size=%s)' % \
            (self.__class__.__name__, repr(self.name), repr(self.parent), repr(self.dimension), repr(self.size))


class Rule(Component):

    """
    Model component representing a reaction rule.

    Parameters
    ----------
    rule_expression : RuleExpression
        RuleExpression containing the essence of the rule (reactants, products,
        reversibility).
    rate_forward : Parameter
        Forward reaction rate constant.
    rate_reverse : Parameter, optional
        Reverse reaction rate constant (only required for reversible rules).
    delete_molecules : bool, optional
        If True, deleting a Monomer from a species is allowed to fragment the
        species into multiple pieces (if the deleted Monomer was the sole link
        between those pieces). If False (default) then fragmentation is
        disallowed and the rule will not match a reactant species if applying
        the rule would fragment a species.
    move_connected : bool, optional
        If True, a rule that transports a Monomer between compartments will
        co-transport anything connected to that Monomer by a path in the same
        compartment. If False (default), connected Monomers will remain where
        they were.

    Attributes
    ----------

    Identical to Parameters (see above), plus the component elements of
    `rule_expression`: reactant_pattern, product_pattern and is_reversible.

    """

    def __init__(self, name, rule_expression, rate_forward, rate_reverse=None,
                 delete_molecules=False, move_connected=False,
                 _export=True, compartment=None):
        Component.__init__(self, name, _export)
        if not isinstance(rule_expression, RuleExpression):
            raise Exception("rule_expression is not a RuleExpression object")
        if not isinstance(rate_forward, Parameter):
            raise Exception("Forward rate must be a Parameter")
        if rule_expression.is_reversible and not isinstance(rate_reverse, Parameter):
            raise Exception("Reverse rate must be a Parameter")
        self.rule_expression = rule_expression
        self.reactant_pattern = rule_expression.reactant_pattern
        self.product_pattern = rule_expression.product_pattern
        self.is_reversible = rule_expression.is_reversible
        self.rate_forward = rate_forward
        self.rate_reverse = rate_reverse
        self.delete_molecules = delete_molecules
        self.move_connected = move_connected
        self.compartment = compartment
        # TODO: ensure all numbered sites are referenced exactly twice within each of reactants and products

    def is_synth(self):
        """Return a bool indicating whether this is a synthesis rule."""
        return len(self.reactant_pattern.complex_patterns) == 0

    def is_deg(self):
        """Return a bool indicating whether this is a degradation rule."""
        return len(self.product_pattern.complex_patterns) == 0

    def __repr__(self):
        ret = '%s(%s, %s, %s' % \
            (self.__class__.__name__, repr(self.name),
             repr(self.rule_expression), self.rate_forward.name)
        if self.is_reversible:
            ret += ', %s' % self.rate_reverse.name
        if self.delete_molecules:
            ret += ', delete_molecules=True'
        if self.move_connected:
            ret += ', move_connected=True'
        ret += ')'
        return ret



class Observable(Component):

    """
    Model component representing a linear combination of species.

    Observables are useful in correlating model simulation results with
    experimental measurements. For example, an observable for "A()" will report
    on the total number of copies of Monomer A, regardless of what it's bound to
    or the state of its sites. "A(y='P')" would report on all instances of A
    with site 'y' in state 'P'.

    Parameters
    ----------
    reaction_pattern : ReactionPattern
        The list of ComplexPatterns to match.
    match : 'species' or 'molecules'
        Whether to match entire species ('species') or individual fragments
        ('molecules'). Default is 'molecules'.

    Attributes
    ----------
    reaction_pattern : ReactionPattern
        See Parameters.
    match : 'species' or 'molecules'
        See Parameters.
    species : list of integers
        List of species indexes for species matching the pattern.
    coefficients : list of integers
        List of coefficients by which each species amount is to be multipled to
        correct for multiple pattern matches within a species.

    Notes
    -----
    ReactionPattern is used here as a container for a list of ComplexPatterns,
    solely so users could utilize the ComplexPattern '+' operator overload as
    syntactic sugar. There are no actual "reaction" semantics in this context.

    """

    def __init__(self, name, reaction_pattern, match='molecules', _export=True):
        try:
            reaction_pattern = as_reaction_pattern(reaction_pattern)
        except InvalidReactionPatternException as e:
            raise type(e)("Observable pattern does not look like a ReactionPattern")
        if match not in ('molecules', 'species'):
            raise ValueError("Match must be 'molecules' or 'species'")
        Component.__init__(self, name, _export)
        self.reaction_pattern = reaction_pattern
        self.match = match
        self.species = []
        self.coefficients = []

    def __repr__(self):
        ret = '%s(%s, %s' % (self.__class__.__name__, repr(self.name),
                              repr(self.reaction_pattern))
        if self.match != 'molecules':
            ret += ', match=%s' % repr(self.match)
        ret += ')'
        return ret



class Model(object):

    """
    A rule-based model containing monomers, rules, compartments and parameters.

    Parameters
    ----------
    name : string, optional
        Name of the model. If not specified, will be set to the name of the file
        from which the constructor was called (with the .py extension stripped).
    base : Model, optional
        If specified, the model will begin as a copy of `base`. This can be used
        to achieve a simple sort of model extension and enhancement.

    Attributes
    ----------
    name : string
        Name of the model. See Parameter section above.
    base : Model or None
        See Parameter section above.
    monomers, compartments, parameters, rules, observables : ComponentSet
        The Component objects which make up the model.
    initial_conditions : list of tuple of (ComplexPattern, Parameter)
        Specifies which species are present in the model's starting
        state (t=0) and how much there is of each one.  The
        ComplexPattern defines the species identity, and it must be
        concrete (see ComplexPattern.is_concrete).  The
        Parameter defines the amount or concentration of the species.
    species : list of ComplexPattern
        List of all complexes which can be produced by the model, starting from
        the initial conditions and successively applying
        the rules. Each ComplexPattern is concrete.
    odes : list of sympy.Expr
        Mathematical expressions describing the time derivative of the amount of
        each species, as generated by the rules.
    reactions : list of dict
        Structures describing each possible unidirectional reaction that can be
        produced by the model. Each structure stores the name of the rule that
        generated the reaction ('rule'), the mathematical expression for the
        rate of the reaction ('rate'), tuples of species indexes for the
        reactants and products ('reactants', 'products'), and a bool indicating
        whether the reaction is the reverse component of a bidirectional
        reaction ('reverse').
    reactions_bidirectional : list of dict
        Similar to `reactions` but with only one entry for each bidirectional
        reaction. The fields are identical except 'reverse' is replaced by
        'reversible', a bool indicating whether the reaction is reversible. The
        'rate' is the forward rate minus the reverse rate.
    annotations : list of Annotation
        Structured annotations of model components. See the Annotation class for
        details.

    """

    _component_types = (Monomer, Compartment, Parameter, Rule, Observable)

    def __init__(self, name=None, base=None, _export=True):
        self.name = name
        self.base = base
        self._export = _export
        self.monomers = ComponentSet()
        self.compartments = ComponentSet()
        self.parameters = ComponentSet()
        self.rules = ComponentSet()
        self.observables = ComponentSet()
        self.species = []
        self.odes = []
        self.reactions = []
        self.reactions_bidirectional = []
        self.initial_conditions = []
        self.annotations = []
        if self._export:
            SelfExporter.export(self)
        if self.base is not None:
            if not isinstance(self.base, Model):
                raise ValueError("base must be a Model")
            model_copy = copy.deepcopy(self.base)
            for component in model_copy.all_components():
                self.add_component(component)
                component._do_export()
            self.initial_conditions = model_copy.initial_conditions

    def __setstate__(self, state):
        # restore the 'model' weakrefs on all components
        self.__dict__.update(state)
        for c in self.all_components():
            c.model = weakref.ref(self)

    def reload(self):
        """
        Reload a model after its source files have been edited.

        This method does not yet reload the model contents in-place, rather it
        returns a new model object. Thus the correct usage is ``model =
        model.reload()``.

        If the model script imports any modules, these will not be reloaded. Use
        python's reload() function to reload them.

        """
        # forcibly removes the .pyc file and reloads the model module
        model_pyc = SelfExporter.target_module.__file__
        if model_pyc[-3:] == '.py':
            model_pyc += 'c'
        try:
            os.unlink(model_pyc)
        except OSError as e:
            # ignore "no such file" errors, re-raise the rest
            if e.errno != errno.ENOENT:
                raise
        try:
            reload(SelfExporter.target_module)
        except SystemError as e:
            # This one specific SystemError occurs when using ipython to 'run' a model .py file
            # directly, then reload()ing the model, which makes no sense anyway. (just re-run it)
            if e.args == ('nameless module',):
                raise Exception('Cannot reload a model which was executed directly in an interactive'
                                'session. Please import the model file as a module instead.')
            else:
                raise
        # return self for "model = model.reload()" idiom, until a better solution can be found
        return SelfExporter.default_model

    def all_component_sets(self):
        """Return a list of all ComponentSet objects."""
        set_names = [t.__name__.lower() + 's' for t in Model._component_types]
        sets = [getattr(self, name) for name in set_names]
        return sets

    def all_components(self):
        """Return a ComponentSet containing all components in the model."""
        cset_all = ComponentSet()
        for cset in self.all_component_sets():
            cset_all |= cset
        return cset_all

    def parameters_rules(self):
        """Return a ComponentSet of the parameters used in rules."""
        # rate_reverse is None for irreversible rules, so we'll need to filter those out
        cset = ComponentSet(p for r in self.rules for p in (r.rate_forward, r.rate_reverse)
                            if p is not None)
        # intersect with original parameter list to retain ordering
        return self.parameters & cset

    def parameters_initial_conditions(self):
        """Return a ComponentSet of initial condition parameters."""
        cset = ComponentSet(ic[1] for ic in self.initial_conditions)
        # intersect with original parameter list to retain ordering
        return self.parameters & cset

    def parameters_compartments(self):
        """Return a ComponentSet of compartment size parameters."""
        cset = ComponentSet(c.size for c in self.compartments)
        # intersect with original parameter list to retain ordering
        return self.parameters & cset

    def parameters_unused(self):
        """Return a ComponentSet of unused parameters."""
        cset_used = self.parameters_rules() | self.parameters_initial_conditions() | self.parameters_compartments()
        return self.parameters - cset_used

    def add_component(self, other):
        """Add a component to the model."""
        # We have a container for each type of component. This code determines
        # the right one based on the class of the object being added.
        for t, cset in zip(Model._component_types, self.all_component_sets()):
            if isinstance(other, t):
                cset.add(other)
                other.model = weakref.ref(self)
                break
        else:
            raise Exception("Tried to add component of unknown type '%s' to"
                            "model" % type(other))

    def add_annotation(self, annotation):
        """Add an annotation to the model."""
        self.annotations.append(annotation)

    def get_annotations(self, subject):
        """Return all annotations for the given subject."""
        annotations = []
        for a in self.annotations:
            if a.subject is subject:
                annotations.append(a)
        return annotations

    def _rename_component(self, component, new_name):
        """
        Change a component's name.

        This has to be done through the Model because the ComponentSet needs to
        be updated as well as the component's `name` field.

        """
        for cset in self.all_component_sets():
            if component in cset:
                cset.rename(component, new_name)

    def _validate_initial_condition_pattern(self, pattern):
        """
        Make sure a pattern is valid for an initial condition.

        Patterns must satisfy all of the following:
        * Able to be cast as a ComplexPattern
        * Concrete (see ComplexPattern.is_concrete)
        * Distinct from any existing initial condition pattern
        * match_once is False (nonsensical in this context)

        Parameters
        ----------
        pattern : MonomerPattern or ComplexPattern
            Pattern to validate

        Returns
        -------
        The validated pattern, upgraded to a ComplexPattern.

        """
        try:
            complex_pattern = as_complex_pattern(pattern)
        except InvalidComplexPatternException as e:
            raise InvalidInitialConditionError("Not a ComplexPattern")
        if not complex_pattern.is_concrete():
            raise InvalidInitialConditionError("Pattern not concrete")
        if any(complex_pattern.is_equivalent_to(other_cp)
               for other_cp, value in self.initial_conditions):
            # FIXME until we get proper canonicalization this could produce
            # false negatives
            raise InvalidInitialConditionError("Duplicate species")
        if complex_pattern.match_once:
            raise InvalidInitialConditionError("MatchOnce not allowed here")
        return complex_pattern

    def initial(self, pattern, value):
        """
        Add an initial condition.

        An initial condition is made up of a species and its amount or
        concentration.

        Parameters
        ----------
        pattern : ComplexPattern
            A concrete pattern defining the species to initialize.
        value : Parameter
            Amount of the species the model will start with.

        """
        complex_pattern = self._validate_initial_condition_pattern(pattern)
        if not isinstance(value, Parameter):
            raise Exception("Value must be a Parameter")
        self.initial_conditions.append( (complex_pattern, value) )

    def update_initial_condition_pattern(self, before_pattern, after_pattern):
        """
        Update the pattern associated with an initial condition.

        Leaves the Parameter object associated with the initial condition
        unchanged while modifying the pattern associated with that condition.
        For example this is useful for changing the state of a site on a
        monomer or complex associated with an initial condition without having
        to create an independent initial condition, and parameter, associated
        with that alternative state.

        Parameters
        ----------
        before_pattern : ComplexPattern
            The concrete pattern specifying the (already existing) initial
            condition. If the model does not contain an initial condition
            for the pattern, a ValueError is raised.
        after_pattern : ComplexPattern
            The concrete pattern specifying the new pattern to use to replace
            before_pattern.
        """

        # Get the initial condition index
        ic_index_list = [i for i, ic in enumerate(self.initial_conditions)
                   if ic[0].is_equivalent_to(as_complex_pattern(before_pattern))]

        # If the initial condition to replace is not found, raise an error
        if not ic_index_list:
            raise ValueError("No initial condition found for pattern %s" %
                             before_pattern)

        # If more than one matching initial condition is found, raise an
        # error (this should never happen, because duplicate initial conditions
        # are not allowed to be created)
        assert len(ic_index_list) == 1
        ic_index = ic_index_list[0]

        # Make sure the new initial condition pattern is valid
        after_pattern = self._validate_initial_condition_pattern(after_pattern)

        # Since everything checks out, replace the old initial condition
        # pattern with the new one.  Because initial_conditions are tuples (and
        # hence immutable), we cannot simply replace the pattern; instead we
        # must delete the old one and add the new one.
        # We retain the old parameter object:
        p = self.initial_conditions[ic_index][1]
        del self.initial_conditions[ic_index]
        self.initial_conditions.append( (after_pattern, p) )

    def get_species_index(self, complex_pattern):
        """
        Return the index of a species.

        Parameters
        ----------
        complex_pattern : ComplexPattern
            A concrete pattern specifying the species to find.

        """
        # FIXME I don't even want to think about the inefficiency of this, but at least it works
        try:
            return (i for i, s_cp in enumerate(self.species) if s_cp.is_equivalent_to(complex_pattern)).next()
        except StopIteration:
            return None

    def has_synth_deg(self):
        """Return true if model uses synthesis or degradation reactions."""
        return any(r.is_synth() or r.is_deg() for r in self.rules)

    def enable_synth_deg(self):
        """Add components needed to support synthesis and degradation rules."""
        if self.monomers.get('__source') is None:
            self.add_component(Monomer('__source', _export=False))
        if self.monomers.get('__sink') is None:
            self.add_component(Monomer('__sink', _export=False))
        if self.parameters.get('__source_0') is None:
            self.add_component(Parameter('__source_0', 1.0, _export=False))

        source_cp = as_complex_pattern(self.monomers['__source']())
        if not any(source_cp.is_equivalent_to(other_cp) for other_cp, value in self.initial_conditions):
            self.initial(source_cp, self.parameters['__source_0'])

    def reset_equations(self):
        """Clear out fields generated by bng.generate_equations or the like."""
        self.species = []
        self.odes = []
        self.reactions = []
        self.reactions_bidirectional = []
        for obs in self.observables:
            obs.species = []
            obs.coefficients = []

    def __repr__(self):
        return "<%s '%s' (monomers: %d, rules: %d, parameters: %d, compartments: %d) at 0x%x>" % \
            (self.__class__.__name__, self.name, len(self.monomers), len(self.rules),
             len(self.parameters), len(self.compartments), id(self))



class InvalidComplexPatternException(Exception):
    """Expression can not be cast as a ComplexPattern."""
    pass

class InvalidReactionPatternException(Exception):
    """Expression can not be cast as a ReactionPattern."""
    pass

class InvalidReversibleSynthesisDegradationRule(Exception):
    """Synthesis or degradation rule defined as reversible."""
    def __init__(self):
        Exception.__init__(self, "Synthesis and degradation rules may not be"
                           "reversible.")

class ModelExistsWarning(UserWarning):
    """A second model was declared in a module that already contains one."""
    pass

class SymbolExistsWarning(UserWarning):
    """A component declaration or rename overwrote an existing symbol."""
    pass

class InvalidComponentNameError(ValueError):
    """Inappropriate component name."""
    def __init__(self, name):
        ValueError.__init__(self, "Not a valid component name: '%s'" % name)

class InvalidInitialConditionError(ValueError):
    """Invalid initial condition pattern."""

class DuplicateMonomerError(ValueError):
    pass

class DuplicateSiteError(ValueError):
    pass

class UnknownSiteError(ValueError):
    pass


class ComponentSet(collections.Set, collections.Mapping, collections.Sequence):
    """
    An add-and-read-only container for storing model Components.

    It behaves mostly like an ordered set, but components can also be retrieved
    by name *or* index by using the [] operator (like a combination of a dict
    and a list). Components can not be removed or replaced, but they can be
    renamed. Iteration returns the component objects.

    Parameters
    ----------
    iterable : iterable of Components, optional
        Initial contents of the set.

    """

    # The implementation is based on a list instead of a linked list (as
    # OrderedSet is), since we only allow add and retrieve, not delete.

    def __init__(self, iterable=[]):
        self._elements = []
        self._map = {}
        self._index_map = {}
        for value in iterable:
            self.add(value)

    def __iter__(self):
        return iter(self._elements)

    def __contains__(self, c):
        if not isinstance(c, Component):
            raise TypeError("Can only work with Components, got a %s" % type(c))
        return c.name in self._map and self[c.name] is c

    def __len__(self):
        return len(self._elements)

    def add(self, c):
        if c not in self:
            if c.name in self._map:
                raise ComponentDuplicateNameError(
                    "Tried to add a component with a duplicate name: %s"
                    % c.name)
            self._elements.append(c)
            self._map[c.name] = c
            self._index_map[c.name] = len(self._elements) - 1

    def __getitem__(self, key):
        # Must support both Sequence and Mapping behavior. This means
        # stringified integer Mapping keys (like "0") are forbidden, but since
        # all Component names must be valid Python identifiers, integers are
        # ruled out anyway.
        if isinstance(key, (int, long, slice)):
            return self._elements[key]
        else:
            return self._map[key]

    def get(self, key, default=None):
        if isinstance(key, (int, long)):
            raise ValueError("get is undefined for integer arguments, use []"
                             "instead")
        try:
            return self[key]
        except KeyError:
            return default

    def iterkeys(self):
        for c in self:
            yield c.name

    def itervalues(self):
        return self.__iter__()

    def iteritems(self):
        for c in self:
            yield (c.name, c)

    def keys(self):
        return [c.name for c in self]

    def values(self):
        return [c for c in self]

    def items(self):
        return zip(self.keys(), self)

    def index(self, c):
        # We can implement this in O(1) ourselves, whereas the Sequence mixin
        # implements it in O(n).
        if not c in self:
            raise ValueError
        return self._index_map[c.name]

    def __and__(self, other):
        # We reimplement this because collections.Set's __and__ mixin iterates
        # over other, not self. That implementation ends up retaining the
        # ordering of other, but we'd like to keep the ordering of self instead.
        # We require other to be a ComponentSet too so we know it will support
        # "in" efficiently.
        if not isinstance(other, ComponentSet):
            return collections.Set.__and__(self, other)
        return ComponentSet(value for value in self if value in other)

    def __rand__(self, other):
        return self.__and__(other)

    def __ror__(self, other):
        return self.__or__(other)

    def __rxor__(self, other):
        return self.__xor__(other)

    def __repr__(self):
        return 'ComponentSet([\n' + \
            ''.join(' %s,\n' % x for x in self) + \
            ' ])'

    def rename(self, c, new_name):
        """Change the name of component `c` to `new_name`."""
        for m in self._map, self._index_map:
            m[new_name] = m[c.name]
            del m[c.name]


class ComponentDuplicateNameError(ValueError):
    """A component was added with the same name as an existing one."""
    pass


def extract_site_conditions(conditions=None, **kwargs):
    """Parse MonomerPattern site conditions."""
    # enforce site conditions as kwargs or a dict but not both
    if conditions and kwargs:
        raise Exception("Site conditions may be specified as EITHER keyword arguments OR a single dict")
    # handle normal cases
    elif conditions:
        site_conditions = conditions.copy()
    else:
        site_conditions = kwargs
    return site_conditions


# Some light infrastructure for defining symbols that act like "keywords", i.e.
# they are immutable singletons that stringify to their own name. Regular old
# classes almost fit the bill, except that their __str__ method prepends the
# complete module hierarchy to the base class name. The KeywordMeta class here
# implements an alternate __str__ method which just returns the base name.

class KeywordMeta(type):
    def __str__(cls):
        return cls.__name__

class Keyword(object): __metaclass__ = KeywordMeta

# The keywords.

class ANY(Keyword):
    """Site must have a bond, but identity of binding partner is irrelevant.

    Use ANY in a MonomerPattern site_conditions dict to indicate that a site
    must have a bond without specifying what the binding partner should be.

    Equivalent to the "+" bond modifier in BNG."""
    pass

class WILD(Keyword):
    """Site may be bound or unbound.

    Use WILD as part of a (state, WILD) tuple in a MonomerPattern
    site_conditions dict to indicate that a site must have the given state,
    irrespective of the presence or absence of a bond. (Specifying only the
    state implies there must not be a bond). A bare WILD in a site_conditions
    dict is also permissible, but as this has the same meaning as the much
    simpler option of leaving the given site out of the dict entirely, this
    usage is deprecated.

    Equivalent to the "?" bond modifier in BNG."""
    pass


warnings.simplefilter('always', ModelExistsWarning)
warnings.simplefilter('always', SymbolExistsWarning)<|MERGE_RESOLUTION|>--- conflicted
+++ resolved
@@ -486,10 +486,7 @@
         if not isinstance(other, ComplexPattern):
             raise Exception("Can only compare ComplexPattern to another ComplexPattern")
         return \
-<<<<<<< HEAD
-=======
             self.compartment == other.compartment and \
->>>>>>> 6edcf38d
             sorted((mp.monomer, mp.site_conditions, mp.compartment) for mp in self.monomer_patterns) == \
             sorted((mp.monomer, mp.site_conditions, mp.compartment) for mp in other.monomer_patterns)
 
